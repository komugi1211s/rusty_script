--- conflicted
+++ resolved
@@ -173,13 +173,9 @@
         // if TokenType::is_typekind(&x.tokentype)
         // println!("{}", self.get_current());
         // println!("{}", self.get_next());
-<<<<<<< HEAD
-        if self.is(TokenType::Iden) && self.is_next(TokenType::Colon) {
-=======
         if self.is(TokenType::Iden) &&
             self.is_next(TokenType::Colon)
         {
->>>>>>> 74cb65c0
             // println!("This is a Declaration.");
             return self.declare_variable();
         }
@@ -195,13 +191,9 @@
         let declared_type = {
             if TokenType::is_typekind(&self.get_current().tokentype) {
                 let mut _type = Type::from_tokentype(&self.advance().tokentype);
-<<<<<<< HEAD
-                if self.is(TokenType::Question) {
-=======
                 if self.is(TokenType::Question)
                 {
                     self.consume(TokenType::Question);
->>>>>>> 74cb65c0
                     _type.set_nullable();
                 }
                 _type
