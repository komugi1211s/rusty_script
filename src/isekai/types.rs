#[macro_use]
use bitflags;

use super::parse::Statement;
use super::token::TokenType;
// use super::evaluate::{ Environment, Interpreter };
use std::fmt;
use std::mem;
use std::ops;

#[cfg(target_pointer_width = "32")]
const USIZE_LENGTH: usize = 4;

#[cfg(target_pointer_width = "64")]
const USIZE_LENGTH: usize = 8;

#[derive(Debug, Clone, Hash, PartialEq, FromPrimitive)]
#[repr(u8)]
pub enum OpCode {
    // Const       = 0b00010000,
    Const8 = 0b0001_0001,   // usize分の大きさのオペランドを取る
    Const16 = 0b0001_0010,  // usize分の大きさのオペランドを取る
    Const32 = 0b0001_0011,  // usize分の大きさのオペランドを取る
    Const64 = 0b0001_0100,  // usize分の大きさのオペランドを取る
    ConstDyn = 0b0001_0111, // usize分の大きさのオペランドを取る

    // Operational = 0b00100000,
    Return = 0b0010_0000,
    Push = 0b0010_0010,
    PushPtr = 0b0001_1000, // usize分の大きさのオペランドを取る
    Pop = 0b0010_0011,
    BlockIn = 0b0010_0110,
    BlockOut = 0b0010_0111,

    // Arithmitic = 0b00110000,
    Add = 0b0011_0001,
    Sub = 0b0011_0010,
    Mul = 0b0011_0011,
    Div = 0b0011_0100,
    Mod = 0b0011_0101,
    Not = 0b0011_0111,
    Neg = 0b0011_1000,

    // Logical     = 0b01000000,
    EqEq = 0b0100_0001,
    NotEq = 0b0100_0010,
    LessEq = 0b0100_0011,
    MoreEq = 0b0100_0100,
    Less = 0b0100_0101,
    More = 0b0100_0111,
    And = 0b0100_1000,
    Or = 0b0100_1001,

    // Branching   = 0b01010000,
    Jump = 0b0101_0000,
    JumpIfFalse = 0b0101_0010,
    Call = 0b0101_0011,

    // Globals = 0b01100000,
    GILoad = 0b0110_0001,  // 名前のu16(1) 名前のu16(2) の2つのオペランドを取る
    GIStore = 0b0110_0010, // 名前のu16(1) 名前のu16(2) の2つのオペランドを取る
    GFLoad = 0b0110_0011,  // 名前のu16(1) 名前のu16(2) の2つのオペランドを取る
    GFStore = 0b0110_0100, // 名前のu16(1) 名前のu16(2) の2つのオペランドを取る
    GSLoad = 0b0110_0101,  // 名前のu16(1) 名前のu16(2) の2つのオペランドを取る
    GSStore = 0b0110_0110, // 名前のu16(1) 名前のu16(2) の2つのオペランドを取る
    GBLoad = 0b0110_0111,  // 名前のu16(1) 名前のu16(2) の2つのオペランドを取る
    GBStore = 0b0110_1000, // 名前のu16(1) 名前のu16(2) の2つのオペランドを取る

    // Locals      = 0b01110000,
    ILoad = 0b0111_0001,  // index(u16 - u8 + u8) の2つのオペランドを取る
    IStore = 0b0111_0010, // index(u16 - u8 + u8) の2つのオペランドを取る
    FLoad = 0b0111_0011,  // index(u16 - u8 + u8) の2つのオペランドを取る
    FStore = 0b0111_0100, // index(u16 - u8 + u8) の2つのオペランドを取る
    SLoad = 0b0111_0101,  // index(u16 - u8 + u8) の2つのオペランドを取る
    SStore = 0b0111_0110, // index(u16 - u8 + u8) の2つのオペランドを取る
    BLoad = 0b0111_0111,  // index(u16 - u8 + u8) の2つのオペランドを取る
    BStore = 0b0111_1000, // index(u16 - u8 + u8) の2つのオペランドを取る

    // System     = 0b11110000,
    Interrupt = 0b1111_1111,
    DebugPrint = 0b1111_0001,
}

pub trait toVmByte {
    fn to_vm_byte(&self) -> Vec<u8>;
    fn from_vm_byte(t: &Vec<u8>) -> Self;
    fn sufficient_opcode(&self) -> OpCode;
}

impl toVmByte for u16 {
    fn to_vm_byte(&self) -> Vec<u8> {
        self.to_ne_bytes().to_vec()
    }
<<<<<<< HEAD
    fn from_vm_byte(bytes: &Vec<u8>) -> u16
    {
        u16::from_ne_bytes([bytes[0], bytes[1]])
    }
    fn sufficient_opcode(&self) -> OpCode
    {
=======
    fn sufficient_opcode(&self) -> OpCode {
>>>>>>> cdb9fa2a
        OpCode::Const16
    }
}

impl toVmByte for i64 {
    fn to_vm_byte(&self) -> Vec<u8> {
        self.to_ne_bytes().to_vec()
    }
<<<<<<< HEAD
    fn from_vm_byte(bytes: &Vec<u8>) -> i64
    {
        assert_eq!(bytes.len(), 8);
        let mut bytearray: [u8; 8] = [0; 8];
        for (count, byte) in bytes.iter().enumerate()
        {
            bytearray[count] = *byte;
        }
        Self::from_ne_bytes(bytearray)
    }
    fn sufficient_opcode(&self) -> OpCode
    {
=======
    fn sufficient_opcode(&self) -> OpCode {
>>>>>>> cdb9fa2a
        OpCode::Const64
    }
}

impl toVmByte for f64 {
    fn to_vm_byte(&self) -> Vec<u8> {
        self.to_bits().to_ne_bytes().to_vec()
    }

<<<<<<< HEAD
    fn from_vm_byte(bytes: &Vec<u8>) -> f64
    {
        assert_eq!(bytes.len(), 8);
        let mut bytearray: [u8; 8] = [0; 8];
        for (count, byte) in bytes.iter().enumerate()
        {
            bytearray[count] = *byte;
        }
        Self::from_bits(u64::from_ne_bytes(bytearray))
    }

    fn sufficient_opcode(&self) -> OpCode
    {
=======
    fn sufficient_opcode(&self) -> OpCode {
>>>>>>> cdb9fa2a
        OpCode::Const64
    }
}

impl toVmByte for String {
    fn to_vm_byte(&self) -> Vec<u8> {
        self.clone().into_bytes()
    }

<<<<<<< HEAD
    fn from_vm_byte(bytes: &Vec<u8>) -> String
    {
        Self::from_utf8(bytes.clone()).unwrap_or(String::new())
    }

    fn sufficient_opcode(&self) -> OpCode
    {
=======
    fn sufficient_opcode(&self) -> OpCode {
>>>>>>> cdb9fa2a
        OpCode::ConstDyn
    }
}

impl toVmByte for bool {
    fn to_vm_byte(&self) -> Vec<u8> {
        vec![*self as u8]
    }
<<<<<<< HEAD
    fn from_vm_byte(bytes: &Vec<u8>) -> Self
    {
        let x = bytes[0];
        x != 0
    }
    fn sufficient_opcode(&self) -> OpCode
    {
=======
    fn sufficient_opcode(&self) -> OpCode {
>>>>>>> cdb9fa2a
        OpCode::Const8
    }
}

impl toVmByte for usize {
    fn to_vm_byte(&self) -> Vec<u8> {
        self.to_ne_bytes().to_vec()
    }
    
    fn from_vm_byte(bytes: &Vec<u8>) -> Self
    {
        assert_eq!(bytes.len(), 8);
        let mut bytearray: [u8; 8] = [0; 8];
        for (count, byte) in bytes.iter().enumerate()
        {
            bytearray[count] = *byte;
        }
        Self::from_ne_bytes(bytearray)
    }

    fn sufficient_opcode(&self) -> OpCode {
        OpCode::Interrupt
    }
}

bitflags! {
    pub struct Type: u8 {
        const Null    = 0b1000_0000;
        const Any     = 0b0100_0000;
        const Func    = 0b0010_0000;
        const Const   = 0b0001_0000;
        const Int     = 0b0000_0001;
        const Float   = 0b0000_0010;
        const Str     = 0b0000_0100;
        const Boolean = 0b0000_1000;
    }
}

impl Type {
    pub fn set_nullable(&mut self) {
        self.insert(Type::Null);
    }

    pub fn is_nullable(&self) -> bool {
        self.contains(Type::Null)
    }

    pub fn is_any(&self) -> bool {
        self.contains(Type::Any)
    }

    pub fn from_tokentype(t: &TokenType) -> Self {
        match t {
            TokenType::TypeAny => Self::Any,
            TokenType::TypeBool => Self::Boolean,
            TokenType::TypeFloat => Self::Float,
            TokenType::TypeInt => Self::Int,
            TokenType::TypeStr => Self::Str,
            // This SHould not work.
            _ => Self::Null,
        }
    }
<<<<<<< HEAD
    pub fn is_compatible(self, v: Type) -> bool
    {
        self.contains(v)
=======
    pub fn is_compatible(self, v: &Value) -> bool {
        if v == &Value::Null {
            true
        } else if self.contains(Self::Any) {
            true
        } else {
            self.contains(v.to_type())
        }
    }

    pub fn type_after_binary(a: &Type, b: &Type, oper: &TokenType) -> Result<Type, ()> {
        let a = a.clone();
        let b = b.clone();
        match oper {
            TokenType::EqualEqual
            | TokenType::NotEqual
            | TokenType::More
            | TokenType::MoreEqual
            | TokenType::Less
            | TokenType::LessEqual => Ok(Type::Boolean),

            TokenType::Slash => Ok(Type::Float),
            TokenType::Percent => Ok(Type::Int),
            TokenType::Minus | TokenType::Asterisk => {
                if a == Type::Float || b == Type::Float {
                    Ok(Type::Float)
                } else {
                    Ok(Type::Int)
                }
            }
            TokenType::Plus => {
                if a == Type::Str && b == Type::Str {
                    Ok(Type::Str)
                } else if a == Type::Float || b == Type::Float {
                    Ok(Type::Float)
                } else {
                    Ok(Type::Int)
                }
            }
            _ => Err(()),
        }
    }

    pub fn type_after_unary(a: &Type, oper: &TokenType) -> Result<Type, ()> {
        let a = a.clone();
        match oper {
            TokenType::Minus => {
                if a == Type::Float || a == Type::Int {
                    return Ok(a.clone());
                }
                Err(())
            }
            TokenType::Bang => Ok(Type::Boolean),
            _ => Err(()),
        }
>>>>>>> cdb9fa2a
    }
}

/*
   TODO:
   ValueをここでEnumとして実装するより、trait Valueを作って各型に実装し、
   Box<dyn Value>でトレイトオブジェクトで取り回した方が良いのかな…と思った

<<<<<<< HEAD
    が、動的ディスパッチになるので可能なら避けたい
 */
#[derive(Debug, Clone)]
pub enum Value
{
=======
   が、動的ディスパッチになるので可能なら避けたい
*/
#[derive(Debug, Clone, PartialEq)]
pub enum Value {
>>>>>>> cdb9fa2a
    Int(i64),
    Float(f64),
    Str(String),
    Boolean(bool),
    Pointer(usize),
    Type(Type),
    //  Struct(String, Vec<(Type, usize, Value)>),

    // TODO: この辺はCallableDataとかのStructとして纏めたほうが楽かも
    Callable(Type, Vec<Statement>, Vec<Statement>),
    NativeCallable(Type, Vec<(Type, Value)>, fn(Vec<Value>) -> Value),
    Null,
}

impl From<i64> for Type {
    fn from(_: i64) -> Self {
        Type::Int
    }
}

impl From<f64> for Type {
    fn from(_: f64) -> Self {
        Type::Float
    }
}

impl From<String> for Type {
    fn from(_: String) -> Self {
        Type::Str
    }
}

impl From<bool> for Type {
    fn from(_: bool) -> Self {
        Type::Boolean
    }
}

#[derive(Debug, Clone, PartialEq)]
pub struct Constant {
    pub ctype: Type,
    pub value: Vec<u8>,
    pub code: OpCode,
}

impl Constant {
    pub fn null() -> Self {
        Self {
            ctype: Type::Null,
            value: vec![],
            code: OpCode::PushPtr,
        }
    }
    
    pub fn as_bool(&self) -> Self
    {
        match self.ctype {
            Type::Int       => i64::from_vm_byte(&self.value) != 0,
            Type::Float     => f64::from_vm_byte(&self.value) != 0.0,
            Type::Str       => String::from_vm_byte(&self.value).len() != 0,
            Type::Boolean   => bool::from_vm_byte(&self.value),
            Type::Null      => false,
            _ => unreachable!(),
        }.into()
    }
    
    pub fn is_truthy(&self) -> bool 
    {
        match self.ctype {
            Type::Int       => i64::from_vm_byte(&self.value) != 0,
            Type::Float     => f64::from_vm_byte(&self.value) != 0.0,
            Type::Str       => String::from_vm_byte(&self.value).len() != 0,
            Type::Boolean   => bool::from_vm_byte(&self.value),
            Type::Null      => false,
            _ => unreachable!(),
        }
    }
}

impl PartialEq for Constant
{
    fn eq(&self, other: &Constant) -> bool
    {
        self.ctype == other.ctype && self.value == other.value
    }
}

use std::cmp::Ordering;
impl PartialOrd for Constant 
{
    fn partial_cmp(&self, other: &Constant) -> Option<Ordering>
    {
        match self.ctype {
            Type::Int if other.ctype == Type::Int => {
                let left = i64::from_vm_byte(&self.value);
                let right = i64::from_vm_byte(&other.value);
                left.partial_cmp(&right)
            },

            Type::Float if other.ctype == Type::Int => {
                let left = f64::from_vm_byte(&self.value);
                let right = i64::from_vm_byte(&other.value) as f64;
                left.partial_cmp(&right)
            },

            Type::Int if other.ctype == Type::Float => {
                let left = i64::from_vm_byte(&self.value) as f64;
                let right = f64::from_vm_byte(&other.value);
                left.partial_cmp(&right)
            },

            Type::Float if other.ctype == Type::Float => {
                let left = f64::from_vm_byte(&self.value);
                let right = f64::from_vm_byte(&other.value);
                left.partial_cmp(&right)
            },
            _ => unreachable!(),
        }
    }
}


impl<T> From<T> for Constant
where
    T: toVmByte + Into<Type> + Clone,
{
    fn from(t: T) -> Self {
        Self {
            ctype: t.clone().into(),
            value: t.to_vm_byte(),
            code: t.sufficient_opcode(),
        }
    }
}

<<<<<<< HEAD
impl ops::Add<Constant> for Constant
{
    type Output = Constant;

    fn add(self, other: Constant) -> Self::Output
    {
        match self.ctype
        {
            Type::Int if other.ctype == Type::Int => {
                let a: i64 = i64::from_vm_byte(&self.value);
                let b: i64 = i64::from_vm_byte(&other.value);
                return (a + b).into();
            },
            Type::Float if other.ctype == Type::Int => {
                let a: f64 = f64::from_vm_byte(&self.value);
                let b: i64 = i64::from_vm_byte(&other.value);
                return (a + b as f64).into();
            },
            Type::Int if other.ctype == Type::Float => {
                let a: i64 = i64::from_vm_byte(&self.value);
                let b: f64 = f64::from_vm_byte(&other.value);
                return (a as f64 + b).into();
            },
            Type::Float if other.ctype == Type::Float => {
                let a: f64 = f64::from_vm_byte(&self.value);
                let b: f64 = f64::from_vm_byte(&other.value);
                return (a as f64 + b).into();
            },
            Type::Str if other.ctype == Type::Str => {
                let a: String = String::from_vm_byte(&self.value);
                let b: String = String::from_vm_byte(&other.value);
                return format!("{}{}", a, b).into();
            },
            _ => unreachable!(),
        }
    }
}


impl ops::Sub<Constant> for Constant
{
    type Output = Constant;
    fn sub(self, other: Constant) -> Self
    {
        if self.ctype != Type::Float && self.ctype != Type::Int
        {
            unreachable!();
        }
        if other.ctype != Type::Float && other.ctype != Type::Int
        {
            unreachable!();
        }

        self + -other
    }
}

impl ops::Mul<Constant> for Constant
{
    type Output = Constant;

    fn mul(self, other: Constant) -> Self::Output
    {
        match self.ctype
            {
                Type::Int if other.ctype == Type::Int => {
                    let a: i64 = i64::from_vm_byte(&self.value);
                    let b: i64 = i64::from_vm_byte(&other.value);
                    return (a * b).into();
                },
                Type::Float if other.ctype == Type::Int => {
                    let a: f64 = f64::from_vm_byte(&self.value);
                    let b: i64 = i64::from_vm_byte(&other.value);
                    return (a * b as f64).into();
                },
                Type::Int if other.ctype == Type::Float => {
                    let a: i64 = i64::from_vm_byte(&self.value);
                    let b: f64 = f64::from_vm_byte(&other.value);
                    return (a as f64 * b).into();
                },
                Type::Float if other.ctype == Type::Float => {
                    let a: f64 = f64::from_vm_byte(&self.value);
                    let b: f64 = f64::from_vm_byte(&other.value);
                    return (a * b).into();
                },
                _ => unreachable!(),
            }
    }
}

impl ops::Div<Constant> for Constant
{
    type Output = Constant;

    fn div(self, other: Constant) -> Self::Output
    {
        match self.ctype
            {
                Type::Int if other.ctype == Type::Int => {
                    let a: i64 = i64::from_vm_byte(&self.value);
                    let b: i64 = i64::from_vm_byte(&other.value);
                    return (a / b).into();
                },
                Type::Float if other.ctype == Type::Int => {
                    let a: f64 = f64::from_vm_byte(&self.value);
                    let b: i64 = i64::from_vm_byte(&other.value);
                    return (a / b as f64).into();
                },
                Type::Int if other.ctype == Type::Float => {
                    let a: i64 = i64::from_vm_byte(&self.value);
                    let b: f64 = f64::from_vm_byte(&other.value);
                    return (a as f64 / b).into();
                },
                Type::Float if other.ctype == Type::Float => {
                    let a: f64 = f64::from_vm_byte(&self.value);
                    let b: f64 = f64::from_vm_byte(&other.value);
                    return (a as f64 / b).into();
                },
                _ => unreachable!(),
            }
    }
}

impl ops::Rem<Constant> for Constant
{
    type Output = Constant;

    fn rem(self, other: Constant) -> Self::Output
    {
        match self.ctype
            {
                Type::Int if other.ctype == Type::Int => {
                    let a: i64 = i64::from_vm_byte(&self.value);
                    let b: i64 = i64::from_vm_byte(&other.value);
                    return (a % b).into();
                },
                Type::Float if other.ctype == Type::Int => {
                    let a: f64 = f64::from_vm_byte(&self.value);
                    let b: i64 = i64::from_vm_byte(&other.value);
                    return (a % b as f64).into();
                },
                Type::Int if other.ctype == Type::Float => {
                    let a: i64 = i64::from_vm_byte(&self.value);
                    let b: f64 = f64::from_vm_byte(&other.value);
                    return (a as f64 % b).into();
                },
                Type::Float if other.ctype == Type::Float => {
                    let a: f64 = f64::from_vm_byte(&self.value);
                    let b: f64 = f64::from_vm_byte(&other.value);
                    return (a as f64 % b).into();
                },
                _ => unreachable!(),
            }
    }
}

impl ops::Neg for Constant
{
    type Output = Constant;

    fn neg(mut self) -> Self::Output
    {
        self.ctype.remove(Type::Null);
        match self.ctype
            {
                Type::Int => {
                    let x = i64::from_vm_byte(&self.value);
                    self.value = (-x).to_vm_byte();
                    self
                },
                Type::Float => {
                    let x = f64::from_vm_byte(&self.value);
                    self.value = (-x).to_vm_byte();
                    self
                },
                _ => unreachable!(),
            }
    }
}

impl ops::Not for Constant
{
    type Output = Constant;

    fn not(mut self) -> Self::Output
    {
        self.ctype.remove(Type::Null);
        let _type = Type::Boolean;

        match self.ctype
            {
                Type::Int => {
                    let x = i64::from_vm_byte(&self.value);
                    self.value = (-x).to_vm_byte();
                    self
                },
                Type::Float => {
                    let x = f64::from_vm_byte(&self.value);
                    self.value = (-x).to_vm_byte();
                    self
                },
                _ => unreachable!(),
            }
    }
}


impl From<i64> for Value
{
    fn from(i: i64) -> Self
    { Value::Int(i) }
}

impl From<f64> for Value
{
    fn from(f: f64) -> Self
    { Value::Float(f) }
=======
impl From<i64> for Value {
    fn from(i: i64) -> Self {
        Value::Int(i)
    }
}
impl From<f64> for Value {
    fn from(f: f64) -> Self {
        Value::Float(f)
    }
>>>>>>> cdb9fa2a
}

impl From<String> for Value {
    fn from(s: String) -> Self {
        Value::Str(s)
    }
}

impl From<bool> for Value {
    fn from(b: bool) -> Self {
        Value::Boolean(b)
    }
}

impl From<usize> for Value {
    fn from(u: usize) -> Self {
        Value::Pointer(u)
    }
}

impl Value {
    pub fn to_type(&self) -> Type {
        // Todo: Type Alias support
        match self {
            Value::Null => Type::Null,
            Value::Int(_) => Type::Int,
            Value::Type(x) => x.clone(),
            Value::Float(_) => Type::Float,
            Value::Str(_) => Type::Str,
            Value::Boolean(_) => Type::Boolean,
            Value::Callable(t, _, _) => t.clone(),
            Value::NativeCallable(t, _, _) => t.clone(),
            _ => Type::Any,
        }
    }

    pub fn is_same_type(&self, other: &Value) -> bool {
        mem::discriminant(self) == mem::discriminant(&Value::Null)
            || mem::discriminant(self) == mem::discriminant(other)
    }

    pub fn is_truthy(&self) -> bool {
        // NOTE: This should work since Value implement ops::Not
        if let Value::Boolean(x) = !!self {
            x
        } else {
            panic!("Interpreter Internal Error");
        }
    }
}

impl fmt::Display for Value {
    fn fmt(&self, f: &mut fmt::Formatter) -> fmt::Result {
        match &self {
            Value::Int(i) => write!(f, "{}", i),
            Value::Float(f_) => write!(f, "{}", f_),
            Value::Str(ref s) => write!(f, "{}", s),
            Value::Boolean(b) => write!(f, "{}", b),
            Value::Callable(t, a, _) => write!(f, "<CALLABLE> {:?} {:?}", t, a),
            Value::NativeCallable(t, a, _) => write!(f, "<CALLABLE> {:?} {:?}", t, a),
            Value::Null => write!(f, "null"),
            Value::Type(x) => write!(f, "{:?}", x),
            Value::Pointer(x) => write!(f, "Pointer{}", x),
        }
    }
}

impl ops::Add<Value> for Value {
    type Output = Value;

    fn add(self, right: Value) -> Value {
        match self {
            Value::Int(il) => match right {
                Value::Int(ir) => Value::Int(il + ir),
                Value::Float(fr) => Value::Float(il as f64 + fr),
                x => unreachable!("TypeError: Can't add Int and {} together", x),
            },
            Value::Float(fl) => match right {
                Value::Int(ir) => Value::Float(fl + ir as f64),
                Value::Float(fr) => Value::Float(fl + fr),
                x => unreachable!("TypeError: Can't add Float and {} together", x),
            },
            Value::Str(ref sl) => {
                if let Value::Str(ref sr) = right {
                    Value::Str(format!("{}{}", sl, sr))
                } else {
                    unreachable!("TypeError: Can't add String and {} together", right)
                }
            }

            // Bool
            x => unreachable!("TypeError: {} does not support Addition", x),
        }
    }
}

impl ops::Sub<Value> for Value {
    type Output = Value;

    fn sub(self, right: Value) -> Value {
        match self {
            Value::Int(il) => match right {
                Value::Int(ir) => Value::Int(il - ir),
                Value::Float(fr) => Value::Float(il as f64 - fr),
                x => unreachable!("TypeError: Can't subtract {} from Int", x),
            },
            Value::Float(fl) => match right {
                Value::Int(ir) => Value::Float(fl - ir as f64),
                Value::Float(fr) => Value::Float(fl - fr),
                x => unreachable!("TypeError: Can't subtract {} from Float", x),
            },

            x => unreachable!("TypeError: {} does not support Subtraction", x),
        }
    }
}

impl ops::Mul<Value> for Value {
    type Output = Value;

    fn mul(self, right: Value) -> Value {
        match self {
            Value::Int(il) => match right {
                Value::Int(ir) => Value::Int(il * ir),
                Value::Float(fr) => Value::Float(il as f64 * fr),
                x => unreachable!("TypeError: Can't multiply Int and {}", x),
            },
            Value::Float(fl) => match right {
                Value::Int(ir) => Value::Float(fl * ir as f64),
                Value::Float(fr) => Value::Float(fl * fr),
                x => unreachable!("TypeError: Can't multiply Float and {}", x),
            },

            // Bool & Str cannot be subtracted from others
            x => unreachable!("TypeError: {} does not support Multiplification", x),
        }
    }
}

impl ops::Div<Value> for Value {
    type Output = Value;

    fn div(self, right: Value) -> Value {
        match self {
            Value::Int(il) => match right {
                Value::Int(ir) => Value::Float(il as f64 / ir as f64),
                Value::Float(fr) => Value::Float(il as f64 / fr),
                x => unreachable!("TypeError: Cannot divide Int with {}", x),
            },
            Value::Float(fl) => match right {
                Value::Int(ir) => Value::Float(fl / ir as f64),
                Value::Float(fr) => Value::Float(fl / fr),
                x => unreachable!("TypeError: Cannot divide Float with {}", x),
            },

            // Bool & Str cannot be subtracted from others
            x => unreachable!("TypeError: {} does not support Division", x),
        }
    }
}

impl ops::Rem<Value> for Value {
    type Output = Value;
    fn rem(self, right: Value) -> Value {
        match self {
            Value::Int(il) => match right {
                Value::Int(ir) => Value::Float(il as f64 % ir as f64),
                Value::Float(fr) => Value::Float(il as f64 % fr),
                _ => panic!("Rem operation is not covered for Str / Bool"),
            },
            Value::Float(fl) => match right {
                Value::Int(ir) => Value::Float(fl % ir as f64),
                Value::Float(fr) => Value::Float(fl % fr),
                _ => panic!("Rem operation is not covered for Str / Bool"),
            },
            _ => panic!("Rem operation is not covered for Str / Bool"),
        }
    }
}

impl ops::Not for Value {
    type Output = Value;

    fn not(self) -> Value {
        match self {
            Value::Boolean(b) => Value::Boolean(!b),
            Value::Int(i) => Value::Boolean(i == 0),
            Value::Float(f) => Value::Boolean(f == 0.0),
            Value::Str(s) => Value::Boolean(s.is_empty()),
            Value::Null => Value::Boolean(true),
            _ => panic!("Unimplemented Not operation"),
        }
    }
}

// TODO:
// Cleanup: This feels weird.
impl ops::Not for &Value {
    type Output = Value;

    fn not(self) -> Value {
        match self {
            Value::Boolean(b) => Value::Boolean(!*b),
            Value::Int(i) => Value::Boolean(*i == 0),
            Value::Float(f) => Value::Boolean(*f == 0.0),
            Value::Str(s) => Value::Boolean(s.is_empty()),
            Value::Null => Value::Boolean(true),
            _ => panic!("Unimplemented Not operation"),
        }
    }
}

impl ops::Neg for Value {
    type Output = Value;

    fn neg(self) -> Value {
        match self {
            Value::Int(i) => Value::Int(-i),
            Value::Float(f) => Value::Float(-f),
            x => unreachable!("TypeError:{} does not support negation", x),
        }
    }
}

/*
use std::cmp::Ordering;
impl PartialOrd for Value {
    fn partial_cmp(&self, other: &Value) -> Option<Ordering> {
        match self {
            Value::Int(i_left) => match other {
                Value::Int(i_right) => i_left.partial_cmp(i_right),
                Value::Float(f_right) => (*i_left as f64).partial_cmp(f_right),
                _ => unreachable!("Comparison with unsupported type"),
            },
            Value::Float(f_left) => match other {
                Value::Int(i_right) => f_left.partial_cmp(&(*i_right as f64)),
                Value::Float(f_right) => f_left.partial_cmp(f_right),
                _ => unreachable!("Comparison with unsupported type"),
            },
            _ => unreachable!("Comparison with unsupported type"),
        }
    }
}
*/<|MERGE_RESOLUTION|>--- conflicted
+++ resolved
@@ -91,16 +91,7 @@
     fn to_vm_byte(&self) -> Vec<u8> {
         self.to_ne_bytes().to_vec()
     }
-<<<<<<< HEAD
-    fn from_vm_byte(bytes: &Vec<u8>) -> u16
-    {
-        u16::from_ne_bytes([bytes[0], bytes[1]])
-    }
-    fn sufficient_opcode(&self) -> OpCode
-    {
-=======
     fn sufficient_opcode(&self) -> OpCode {
->>>>>>> cdb9fa2a
         OpCode::Const16
     }
 }
@@ -109,22 +100,7 @@
     fn to_vm_byte(&self) -> Vec<u8> {
         self.to_ne_bytes().to_vec()
     }
-<<<<<<< HEAD
-    fn from_vm_byte(bytes: &Vec<u8>) -> i64
-    {
-        assert_eq!(bytes.len(), 8);
-        let mut bytearray: [u8; 8] = [0; 8];
-        for (count, byte) in bytes.iter().enumerate()
-        {
-            bytearray[count] = *byte;
-        }
-        Self::from_ne_bytes(bytearray)
-    }
-    fn sufficient_opcode(&self) -> OpCode
-    {
-=======
     fn sufficient_opcode(&self) -> OpCode {
->>>>>>> cdb9fa2a
         OpCode::Const64
     }
 }
@@ -134,23 +110,7 @@
         self.to_bits().to_ne_bytes().to_vec()
     }
 
-<<<<<<< HEAD
-    fn from_vm_byte(bytes: &Vec<u8>) -> f64
-    {
-        assert_eq!(bytes.len(), 8);
-        let mut bytearray: [u8; 8] = [0; 8];
-        for (count, byte) in bytes.iter().enumerate()
-        {
-            bytearray[count] = *byte;
-        }
-        Self::from_bits(u64::from_ne_bytes(bytearray))
-    }
-
-    fn sufficient_opcode(&self) -> OpCode
-    {
-=======
     fn sufficient_opcode(&self) -> OpCode {
->>>>>>> cdb9fa2a
         OpCode::Const64
     }
 }
@@ -160,17 +120,7 @@
         self.clone().into_bytes()
     }
 
-<<<<<<< HEAD
-    fn from_vm_byte(bytes: &Vec<u8>) -> String
-    {
-        Self::from_utf8(bytes.clone()).unwrap_or(String::new())
-    }
-
-    fn sufficient_opcode(&self) -> OpCode
-    {
-=======
     fn sufficient_opcode(&self) -> OpCode {
->>>>>>> cdb9fa2a
         OpCode::ConstDyn
     }
 }
@@ -179,17 +129,7 @@
     fn to_vm_byte(&self) -> Vec<u8> {
         vec![*self as u8]
     }
-<<<<<<< HEAD
-    fn from_vm_byte(bytes: &Vec<u8>) -> Self
-    {
-        let x = bytes[0];
-        x != 0
-    }
-    fn sufficient_opcode(&self) -> OpCode
-    {
-=======
     fn sufficient_opcode(&self) -> OpCode {
->>>>>>> cdb9fa2a
         OpCode::Const8
     }
 }
@@ -252,11 +192,6 @@
             _ => Self::Null,
         }
     }
-<<<<<<< HEAD
-    pub fn is_compatible(self, v: Type) -> bool
-    {
-        self.contains(v)
-=======
     pub fn is_compatible(self, v: &Value) -> bool {
         if v == &Value::Null {
             true
@@ -312,7 +247,6 @@
             TokenType::Bang => Ok(Type::Boolean),
             _ => Err(()),
         }
->>>>>>> cdb9fa2a
     }
 }
 
@@ -321,18 +255,10 @@
    ValueをここでEnumとして実装するより、trait Valueを作って各型に実装し、
    Box<dyn Value>でトレイトオブジェクトで取り回した方が良いのかな…と思った
 
-<<<<<<< HEAD
-    が、動的ディスパッチになるので可能なら避けたい
- */
-#[derive(Debug, Clone)]
-pub enum Value
-{
-=======
    が、動的ディスパッチになるので可能なら避けたい
 */
 #[derive(Debug, Clone, PartialEq)]
 pub enum Value {
->>>>>>> cdb9fa2a
     Int(i64),
     Float(f64),
     Str(String),
@@ -468,225 +394,6 @@
     }
 }
 
-<<<<<<< HEAD
-impl ops::Add<Constant> for Constant
-{
-    type Output = Constant;
-
-    fn add(self, other: Constant) -> Self::Output
-    {
-        match self.ctype
-        {
-            Type::Int if other.ctype == Type::Int => {
-                let a: i64 = i64::from_vm_byte(&self.value);
-                let b: i64 = i64::from_vm_byte(&other.value);
-                return (a + b).into();
-            },
-            Type::Float if other.ctype == Type::Int => {
-                let a: f64 = f64::from_vm_byte(&self.value);
-                let b: i64 = i64::from_vm_byte(&other.value);
-                return (a + b as f64).into();
-            },
-            Type::Int if other.ctype == Type::Float => {
-                let a: i64 = i64::from_vm_byte(&self.value);
-                let b: f64 = f64::from_vm_byte(&other.value);
-                return (a as f64 + b).into();
-            },
-            Type::Float if other.ctype == Type::Float => {
-                let a: f64 = f64::from_vm_byte(&self.value);
-                let b: f64 = f64::from_vm_byte(&other.value);
-                return (a as f64 + b).into();
-            },
-            Type::Str if other.ctype == Type::Str => {
-                let a: String = String::from_vm_byte(&self.value);
-                let b: String = String::from_vm_byte(&other.value);
-                return format!("{}{}", a, b).into();
-            },
-            _ => unreachable!(),
-        }
-    }
-}
-
-
-impl ops::Sub<Constant> for Constant
-{
-    type Output = Constant;
-    fn sub(self, other: Constant) -> Self
-    {
-        if self.ctype != Type::Float && self.ctype != Type::Int
-        {
-            unreachable!();
-        }
-        if other.ctype != Type::Float && other.ctype != Type::Int
-        {
-            unreachable!();
-        }
-
-        self + -other
-    }
-}
-
-impl ops::Mul<Constant> for Constant
-{
-    type Output = Constant;
-
-    fn mul(self, other: Constant) -> Self::Output
-    {
-        match self.ctype
-            {
-                Type::Int if other.ctype == Type::Int => {
-                    let a: i64 = i64::from_vm_byte(&self.value);
-                    let b: i64 = i64::from_vm_byte(&other.value);
-                    return (a * b).into();
-                },
-                Type::Float if other.ctype == Type::Int => {
-                    let a: f64 = f64::from_vm_byte(&self.value);
-                    let b: i64 = i64::from_vm_byte(&other.value);
-                    return (a * b as f64).into();
-                },
-                Type::Int if other.ctype == Type::Float => {
-                    let a: i64 = i64::from_vm_byte(&self.value);
-                    let b: f64 = f64::from_vm_byte(&other.value);
-                    return (a as f64 * b).into();
-                },
-                Type::Float if other.ctype == Type::Float => {
-                    let a: f64 = f64::from_vm_byte(&self.value);
-                    let b: f64 = f64::from_vm_byte(&other.value);
-                    return (a * b).into();
-                },
-                _ => unreachable!(),
-            }
-    }
-}
-
-impl ops::Div<Constant> for Constant
-{
-    type Output = Constant;
-
-    fn div(self, other: Constant) -> Self::Output
-    {
-        match self.ctype
-            {
-                Type::Int if other.ctype == Type::Int => {
-                    let a: i64 = i64::from_vm_byte(&self.value);
-                    let b: i64 = i64::from_vm_byte(&other.value);
-                    return (a / b).into();
-                },
-                Type::Float if other.ctype == Type::Int => {
-                    let a: f64 = f64::from_vm_byte(&self.value);
-                    let b: i64 = i64::from_vm_byte(&other.value);
-                    return (a / b as f64).into();
-                },
-                Type::Int if other.ctype == Type::Float => {
-                    let a: i64 = i64::from_vm_byte(&self.value);
-                    let b: f64 = f64::from_vm_byte(&other.value);
-                    return (a as f64 / b).into();
-                },
-                Type::Float if other.ctype == Type::Float => {
-                    let a: f64 = f64::from_vm_byte(&self.value);
-                    let b: f64 = f64::from_vm_byte(&other.value);
-                    return (a as f64 / b).into();
-                },
-                _ => unreachable!(),
-            }
-    }
-}
-
-impl ops::Rem<Constant> for Constant
-{
-    type Output = Constant;
-
-    fn rem(self, other: Constant) -> Self::Output
-    {
-        match self.ctype
-            {
-                Type::Int if other.ctype == Type::Int => {
-                    let a: i64 = i64::from_vm_byte(&self.value);
-                    let b: i64 = i64::from_vm_byte(&other.value);
-                    return (a % b).into();
-                },
-                Type::Float if other.ctype == Type::Int => {
-                    let a: f64 = f64::from_vm_byte(&self.value);
-                    let b: i64 = i64::from_vm_byte(&other.value);
-                    return (a % b as f64).into();
-                },
-                Type::Int if other.ctype == Type::Float => {
-                    let a: i64 = i64::from_vm_byte(&self.value);
-                    let b: f64 = f64::from_vm_byte(&other.value);
-                    return (a as f64 % b).into();
-                },
-                Type::Float if other.ctype == Type::Float => {
-                    let a: f64 = f64::from_vm_byte(&self.value);
-                    let b: f64 = f64::from_vm_byte(&other.value);
-                    return (a as f64 % b).into();
-                },
-                _ => unreachable!(),
-            }
-    }
-}
-
-impl ops::Neg for Constant
-{
-    type Output = Constant;
-
-    fn neg(mut self) -> Self::Output
-    {
-        self.ctype.remove(Type::Null);
-        match self.ctype
-            {
-                Type::Int => {
-                    let x = i64::from_vm_byte(&self.value);
-                    self.value = (-x).to_vm_byte();
-                    self
-                },
-                Type::Float => {
-                    let x = f64::from_vm_byte(&self.value);
-                    self.value = (-x).to_vm_byte();
-                    self
-                },
-                _ => unreachable!(),
-            }
-    }
-}
-
-impl ops::Not for Constant
-{
-    type Output = Constant;
-
-    fn not(mut self) -> Self::Output
-    {
-        self.ctype.remove(Type::Null);
-        let _type = Type::Boolean;
-
-        match self.ctype
-            {
-                Type::Int => {
-                    let x = i64::from_vm_byte(&self.value);
-                    self.value = (-x).to_vm_byte();
-                    self
-                },
-                Type::Float => {
-                    let x = f64::from_vm_byte(&self.value);
-                    self.value = (-x).to_vm_byte();
-                    self
-                },
-                _ => unreachable!(),
-            }
-    }
-}
-
-
-impl From<i64> for Value
-{
-    fn from(i: i64) -> Self
-    { Value::Int(i) }
-}
-
-impl From<f64> for Value
-{
-    fn from(f: f64) -> Self
-    { Value::Float(f) }
-=======
 impl From<i64> for Value {
     fn from(i: i64) -> Self {
         Value::Int(i)
@@ -696,7 +403,6 @@
     fn from(f: f64) -> Self {
         Value::Float(f)
     }
->>>>>>> cdb9fa2a
 }
 
 impl From<String> for Value {
