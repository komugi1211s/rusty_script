--- conflicted
+++ resolved
@@ -1,11 +1,6 @@
-<<<<<<< HEAD
-use super::bytecode::{ ByteCode, ConstantTables };
-use super::types::{OpCode, Type, Value};
-=======
 
 use super::bytecode::{ Code, ConstantTable };
 use super::types::{ Value, Type, OpCode };
->>>>>>> 74cb65c0
 use num_traits::FromPrimitive;
 use std::collections::HashMap;
 
@@ -18,14 +13,6 @@
 const USIZE_LENGTH: usize = 8;
 
 #[derive(Debug)]
-<<<<<<< HEAD
-pub struct VirtualMachine {
-    pub stack: Vec<Value>,
-    pub code_ip: usize,
-    pub stack_pointer: usize,
-    pub code: ByteCode,
-    pub constant_table: ConstantTables,
-=======
 pub struct VirtualMachine
 {
     pub code: Code,
@@ -33,30 +20,20 @@
     pub stack: Vec<Value>,
     pub code_ip: usize,
     pub stack_pointer: usize,
->>>>>>> 74cb65c0
     pub globals: GlobalMap,
     pub last_op: OpCode,
 }
 
-<<<<<<< HEAD
-impl VirtualMachine {
-    pub fn new(code: ByteCode, table: ConstantTables) -> Self {
-=======
 impl VirtualMachine
 {
     pub fn new(code: Code, const_table: ConstantTable) -> Self
     {
->>>>>>> 74cb65c0
         Self {
             stack: Vec::new(),
             code_ip: 0,
             stack_pointer: 0,
             code,
-<<<<<<< HEAD
-            constant_table: table,
-=======
             const_table,
->>>>>>> 74cb65c0
             globals: GlobalMap::new(),
             last_op: OpCode::Interrupt,
         }
@@ -65,12 +42,6 @@
     pub fn run(&mut self) {
         // Meta
         let mut stack_pointer_stack: Vec<usize> = Vec::new();
-<<<<<<< HEAD
-        let max: usize = self.code.code_idx;
-        while self.code_ip < max {
-            let current_operation = OpCode::from_u8(self.code.code_chunk[self.code_ip]).unwrap();
-            let current_line = self.code.code_line[self.code_ip];
-=======
         let max: usize = self.code.current_length();
         while self.code_ip < max 
         {
@@ -79,19 +50,13 @@
                 panic!("Received {:?}, which is not an actual opcode, at line {}", self.code.bytes[self.code_ip], self.code.line[self.code_ip]);
             }
             let current_line = self.code.line[self.code_ip];
->>>>>>> 74cb65c0
             // println!("Current Stack: {:?}", self.stack);
             // println!("Current Environment: {:?}", self.globals);
             let current_operation = current_operation.unwrap();
 
-<<<<<<< HEAD
-            match current_operation {
-                OpCode::Add | OpCode::Sub | OpCode::Mul | OpCode::Div => {
-=======
             match current_operation
             {
                 OpCode::Add | OpCode::Sub | OpCode::Mul | OpCode::Div  => {
->>>>>>> 74cb65c0
                     let b = self.stack.pop().unwrap();
                     let a = self.stack.pop().unwrap();
 
@@ -153,11 +118,7 @@
                 }
                 OpCode::Const8 => {
                     let (index, new_end): (usize, usize) = self.consume_const_index(self.code_ip);
-<<<<<<< HEAD
-                    let (value, ty) = self.constant_table.read_data_8(index);
-=======
                     let (value, _type) = self.const_table.read_data_8(index);
->>>>>>> 74cb65c0
                     self.stack.push((value != 0).into());
                     self.code_ip = new_end;
                 }
@@ -174,16 +135,6 @@
                 }
                 OpCode::Const64 => {
                     let (index, new_end): (usize, usize) = self.consume_const_index(self.code_ip);
-<<<<<<< HEAD
-                    let (value, ty) = self.constant_table.read_data_64(index);
-                    // GET_TYPE
-                    self.stack
-                        .push(match ty {
-                            Type::Int => i64::from_ne_bytes(value).into(),
-                            Type::Float => f64::from_bits(u64::from_ne_bytes(value)).into(),
-                            _ => unreachable!(),
-                        });
-=======
                     let (value, _type) = self.const_table.read_data_64(index);
                     // GET_TYPE
                     self.stack.push(match _type 
@@ -192,27 +143,16 @@
                         &Type::Float => f64::from_bits(u64::from_ne_bytes(value)).into(),
                         _ => unreachable!(),
                     });
->>>>>>> 74cb65c0
                     self.code_ip = new_end;
                 }
                 OpCode::ConstDyn => {
                     let (index, new_end): (usize, usize) = self.consume_const_index(self.code_ip);
-<<<<<<< HEAD
-                    let (value, ty) = self.constant_table.read_data_dyn(index);
-
-                    self.stack
-                        .push(match ty {
-                            Type::Str => Value::Str(String::from_utf8(value).unwrap()),
-                            _ => unreachable!(),
-                        });
-=======
                     let (value, _type) = self.const_table.read_data_dyn(index);
 
                     self.stack.push(match _type {
                         &Type::Str => Value::Str(String::from_utf8(value).unwrap()),
                         _ => unreachable!(),
                     });
->>>>>>> 74cb65c0
                     self.code_ip = new_end;
                 }
                 OpCode::JumpIfFalse => {
@@ -228,30 +168,18 @@
 
                 OpCode::BStore | OpCode::IStore | OpCode::FStore | OpCode::SStore => {
                     self.code_ip += 1;
-<<<<<<< HEAD
-                    let indone = self.code.code_chunk[self.code_ip];
-                    let indtwo = self.code.code_chunk[self.code_ip + 1];
-                    let index = u16::from_ne_bytes([indone, indtwo]) as usize;
-=======
                     let indone = self.code.bytes[self.code_ip];
                     let indtwo = self.code.bytes[self.code_ip + 1];
                     let index = u16::from_ne_bytes([indone, indtwo]) as usize; 
->>>>>>> 74cb65c0
                     let value = self.stack.last().unwrap().clone();
                     self.stack[index] = value;
                     self.code_ip += 2;
                 }
                 OpCode::BLoad | OpCode::ILoad | OpCode::FLoad | OpCode::SLoad => {
                     self.code_ip += 1;
-<<<<<<< HEAD
-                    let indone = self.code.code_chunk[self.code_ip];
-                    let indtwo = self.code.code_chunk[self.code_ip + 1];
-                    let index = u16::from_ne_bytes([indone, indtwo]) as usize;
-=======
                     let indone = self.code.bytes[self.code_ip];
                     let indtwo = self.code.bytes[self.code_ip + 1];
                     let index = u16::from_ne_bytes([indone, indtwo]) as usize; 
->>>>>>> 74cb65c0
                     let data = self.stack[index].clone();
                     self.stack.push(data);
                     self.code_ip += 2;
@@ -270,17 +198,10 @@
                     let index = stack_pointer_stack.pop().unwrap();
                     self.stack_pointer = index;
                     self.code_ip += 1;
-<<<<<<< HEAD
-                }
-                OpCode::GBLoad | OpCode::GILoad | OpCode::GFLoad | OpCode::GSLoad => {
-                    let operand_one = self.code.code_chunk[self.code_ip + 1];
-                    let operand_two = self.code.code_chunk[self.code_ip + 2];
-=======
                 },
                 OpCode::GBLoad | OpCode::GILoad | OpCode::GFLoad | OpCode::GSLoad  => {
                     let operand_one = self.code.bytes[self.code_ip + 1];
                     let operand_two = self.code.bytes[self.code_ip + 2];
->>>>>>> 74cb65c0
                     let identifier = u16::from_ne_bytes([operand_one, operand_two]);
 
                     let value = self.globals.get(&identifier).unwrap();
@@ -306,16 +227,10 @@
                     println!("OpCode Interrupt Detected at index {}", self.code_ip);
                     println!("Current Stack Data: {:?}", self.stack);
                     println!("Current Disassemble here");
-<<<<<<< HEAD
-                    let max_len = if self.code.code_chunk.len() < self.code_ip + 5 {
-                        self.code.code_chunk.len()
-                    } else {
-=======
                     let max_len = if self.code.current_length() < self.code_ip + 5 {
                         self.code.current_length()
                     }
                     else {
->>>>>>> 74cb65c0
                         self.code_ip + 5
                     };
                     for message in self.code.disassemble(self.code_ip - 5, max_len) {
@@ -335,14 +250,9 @@
         let start = start + 1;
         let mut new_end = start;
         let mut result: [u8; USIZE_LENGTH] = [0; USIZE_LENGTH];
-<<<<<<< HEAD
-        for i in 0..USIZE_LENGTH {
-            result[i] = self.code.code_chunk[start + i];
-=======
         for i in 0..USIZE_LENGTH
         {
             result[i] = self.code.bytes[start + i];
->>>>>>> 74cb65c0
             new_end += 1;
         }
 
